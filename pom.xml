<?xml version="1.0" encoding="UTF-8"?>

<!--
 Copyright (c) 2014 Red Hat, Inc. and/or its affiliates.

 All rights reserved. This program and the accompanying materials
 are made available under the terms of the Eclipse Public License v1.0
 which accompanies this distribution, and is available at
 http://www.eclipse.org/legal/epl-v10.html

 Contributors:
 Cheng Fang - Initial API and implementation
-->

<project xmlns="http://maven.apache.org/POM/4.0.0"
         xmlns:xsi="http://www.w3.org/2001/XMLSchema-instance"
         xsi:schemaLocation="http://maven.apache.org/POM/4.0.0 http://maven.apache.org/xsd/maven-4.0.0.xsd">
    <modelVersion>4.0.0</modelVersion>

    <parent>
        <groupId>org.jberet</groupId>
        <artifactId>jberet-parent</artifactId>
<<<<<<< HEAD
        <version>1.0.1.Final</version>
=======
        <version>1.0.2.Alpha-SNAPSHOT</version>
>>>>>>> d579330c
    </parent>

    <artifactId>jberet-support</artifactId>

    <dependencies>
        <dependency>
            <groupId>org.mongodb</groupId>
            <artifactId>mongo-java-driver</artifactId>
        </dependency>
        <dependency>
            <groupId>org.mongojack</groupId>
            <artifactId>mongojack</artifactId>
        </dependency>
        <dependency>
            <groupId>org.hibernate.javax.persistence</groupId>
            <artifactId>hibernate-jpa-2.1-api</artifactId>
        </dependency>

        <dependency>
            <groupId>com.fasterxml</groupId>
            <artifactId>aalto-xml</artifactId>
        </dependency>
        <dependency>
            <groupId>org.codehaus.woodstox</groupId>
            <artifactId>stax2-api</artifactId>
        </dependency>

        <dependency>
            <groupId>net.sf.supercsv</groupId>
            <artifactId>super-csv</artifactId>
        </dependency>
        <dependency>
            <groupId>com.fasterxml.jackson.core</groupId>
            <artifactId>jackson-core</artifactId>
        </dependency>
        <dependency>
            <groupId>com.fasterxml.jackson.core</groupId>
            <artifactId>jackson-databind</artifactId>
        </dependency>
        <dependency>
            <groupId>com.fasterxml.jackson.core</groupId>
            <artifactId>jackson-annotations</artifactId>
        </dependency>
        <dependency>
            <groupId>com.fasterxml.jackson.dataformat</groupId>
            <artifactId>jackson-dataformat-xml</artifactId>
        </dependency>
        <dependency>
            <groupId>com.fasterxml.jackson.module</groupId>
            <artifactId>jackson-module-jaxb-annotations</artifactId>
        </dependency>

        <!-- Test Dependencies -->
        <dependency>
            <groupId>org.jberet</groupId>
            <artifactId>jberet-core</artifactId>
            <version>${project.version}</version>
            <scope>test</scope>
        </dependency>
        <dependency>
            <groupId>org.jberet</groupId>
            <artifactId>jberet-se</artifactId>
            <version>${project.version}</version>
            <scope>test</scope>
        </dependency>
        <dependency>
            <groupId>org.jboss.weld</groupId>
            <artifactId>weld-core</artifactId>
            <scope>test</scope>
        </dependency>
        <dependency>
            <groupId>org.jboss.weld.se</groupId>
            <artifactId>weld-se</artifactId>
            <scope>test</scope>
        </dependency>
        <dependency>
            <groupId>org.jboss.spec.javax.transaction</groupId>
            <artifactId>jboss-transaction-api_1.2_spec</artifactId>
            <scope>test</scope>
        </dependency>
        <dependency>
            <groupId>org.jboss.marshalling</groupId>
            <artifactId>jboss-marshalling</artifactId>
            <scope>test</scope>
        </dependency>
        <dependency>
            <groupId>junit</groupId>
            <artifactId>junit</artifactId>
        </dependency>
    </dependencies>
</project><|MERGE_RESOLUTION|>--- conflicted
+++ resolved
@@ -20,11 +20,7 @@
     <parent>
         <groupId>org.jberet</groupId>
         <artifactId>jberet-parent</artifactId>
-<<<<<<< HEAD
-        <version>1.0.1.Final</version>
-=======
         <version>1.0.2.Alpha-SNAPSHOT</version>
->>>>>>> d579330c
     </parent>
 
     <artifactId>jberet-support</artifactId>
